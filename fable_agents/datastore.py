--- conflicted
+++ resolved
@@ -139,8 +139,5 @@
     status_updates: StatusUpdates = StatusUpdates()
     sequence_updates: SequenceUpdates = SequenceUpdates()
     memory_vectors: MemoryVectors = MemoryVectors()
-<<<<<<< HEAD
     locations: Locations = Locations()
-=======
-    last_player_options: Optional[List[Dict[str, Any]]] = None
->>>>>>> 338ebc01
+    last_player_options: Optional[List[Dict[str, Any]]] = None