--- conflicted
+++ resolved
@@ -128,10 +128,9 @@
             return
         Datastore.sequence_updates.add_updates([update])
 
-<<<<<<< HEAD
     elif msg.type == 'affordance-state-changed':
         await API.simulation.reload_affordances([], None)
-=======
+
     elif msg.type == 'player-option-choice':
         if Datastore.last_player_options is None:
             return
@@ -141,7 +140,6 @@
         choice_option = Datastore.last_player_options[choice_index]
         Datastore.last_player_options = None
         # TODO: Do something with the choice_option
->>>>>>> 0d9e97cf
 
     else:
         logger.warning("handler not found for message type:" + msg.type)
