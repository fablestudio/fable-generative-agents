import asyncio
import json
import random

from dateutil import parser

from aiohttp import web
import socketio
from cattrs import structure, unstructure

from fable_agents.datastore import Datastore
from fable_agents.api import API
from fable_agents import models, api
import logging

sio = socketio.AsyncServer()
app: web.Application = web.Application()
sio.attach(app)
#client_loop = asyncio.new_event_loop()
api.sio = sio

logger = logging.getLogger('__name__')

auto_observer_guids = ['wyatt_cooper']

async def index(request):
    """Serve the client-side application."""
    with open('index.html') as f:
        return web.Response(text=f.read(), content_type='text/html')

@sio.event
def connect(sid, environ):
    api.simulation_client_id = sid
    logger.info("connect:" + sid)

@sio.event
def disconnect(sid):
    logger.info("disconnect:" + sid)

@sio.on('echo')
async def echo(sid, message):
    logger.info("echo:" + message)
    await sio.emit('echo', message)

@sio.on('ack')
async def ack(sid, type, data):
    logger.info("ack:" + type + " " + data)
    return type, data

@sio.on('message')
async def message(sid, message_type, message_data):
    #print ('message', message_type, message_data)
    # it's probably better to not encode the message as a json string, but if we don't
    # then the client will deserialize it before we can deserialize it ourselves.
    # TODO: See if we can find an alternative to this.
    # TODO: Check the type of message first, and respond accordingly.
    try:
        parsed_data = json.loads(message_data)

    except json.decoder.JSONDecodeError:
        parsed_data = message_data
    msg = models.Message(message_type, parsed_data)

    if msg.type == 'choose-sequence':
        use_random = False

        if use_random:
            # Choose a random option.
            choice = random.randint(0, len(msg.data['options']) - 1)
            logger.info("choice:" + msg.data['options'][choice])
            # Send back the choice.
            msg = models.Message('choose-sequence-response', {"choice": choice})
            return msg.type, json.dumps(msg.data)
        else:
            # Generate one or more options.
            persona_guid = msg.data['persona_guid']
            if persona_guid not in Datastore.personas.personas:
                print(f"Persona {persona_guid} not found.")
                return
            last_ts, last_observations = Datastore.observation_memory.last_observations(persona_guid)
            last_ts, last_update = Datastore.status_updates.last_update_for_persona(persona_guid)
            recent_sequences = Datastore.sequence_updates.last_updates_for_persona(persona_guid, 10)
            recent_conversations = Datastore.conversations.get(persona_guid)[-10:]

            Datastore.last_player_options = await API.gaia.create_reactions(last_update, last_observations, recent_sequences,
                                                      Datastore.meta_affordances, recent_conversations,ignore_continue=True)
            print("OPTIONS:", Datastore.last_player_options)
            # options = [{'action': 'interact', 'parameters': {'simobject_guid': 'Bank', 'affordance': 'Rob Bank'}}]
            msg = models.Message('choose-sequence-response', {"options": Datastore.last_player_options})
            return msg.type, json.dumps(msg.data)


    elif msg.type == 'character-status-update-tick':
        updates_raw = msg.data.get("updates", [])
        timestamp_str = msg.data.get("timestamp", '')
        # This is a hack to get around the fact that datetime.fromisoformat doesn't work for all reasonable ISO strings in python 3.10
        # See https://stackoverflow.com/questions/127803/how-do-i-parse-an-iso-8601-formatted-date which says 3.11 should fix this issue.
        #dt = datetime.datetime.fromisoformat(timestamp_str)
        dt = parser.parse(timestamp_str)
        updates = [models.StatusUpdate.from_dict(dt, json.loads(u)) for u in updates_raw]
        Datastore.status_updates.add_updates(dt, updates)

        for observer_guid in auto_observer_guids:
            persona = Datastore.personas.personas[observer_guid]
            self_update = [u for u in updates if u.guid == persona.guid][0]

            # Create observations for the observer.
            observations = await API.gaia.create_observations(self_update, updates)
            #print("CALLBACK:", self_update.guid)
            #print(observations)

    elif msg.type == 'character-conversation':
        conversation_raw = msg.data.get("conversation", None)
        timestamp_str = msg.data.get("timestamp", '')
        # This is a hack to get around the fact that datetime.fromisoformat doesn't work for all reasonable ISO strings in python 3.10
        # See https://stackoverflow.com/questions/127803/how-do-i-parse-an-iso-8601-formatted-date which says 3.11 should fix this issue.
        #dt = datetime.datetime.fromisoformat(timestamp_str)
        dt = parser.parse(timestamp_str)
        conversation = models.Conversation.from_dict(dt, json.loads(conversation_raw))
        Datastore.conversations.add(conversation)
        # TODO: Store the conversation
        # api.datastore.conversations.add_conversation(dt, conversation)

    elif msg.type == 'character-sequence-step':
        # Ignore sequences that are not for the auto observer.
        update = models.SequenceUpdate.from_dict(msg.data)
        if update.persona_guid not in auto_observer_guids:
            return
        Datastore.sequence_updates.add_updates([update])

    elif msg.type == 'player-option-choice':
        if Datastore.last_player_options is None:
            return
        choice_index = msg.data["choiceIndex"]
        if choice_index < 0 or choice_index >= len(Datastore.last_player_options):
            return
        choice_option = Datastore.last_player_options[choice_index]
        Datastore.last_player_options = None
        # TODO: Do something with the choice_option

    else:
        logger.warning("handler not found for message type:" + msg.type)


@sio.on('heartbeat')
async def heartbeat(sid):
    logger.info('heartbeat:' + sid)

async def internal_tick():
    """
    Sync the personas with the server.
    """
    while True:
        if api.simulation_client_id is None:
            await asyncio.sleep(1)
            continue

        if len(Datastore.personas.personas) == 0:
            await API.simulation.reload_personas([], None)
            await asyncio.sleep(1)
            continue
        else:
            pass
            # initiator_persona = api.datastore.personas.random_personas(1)[0]
            # def handler(conversation):
            #     print("speaker", initiator_persona.guid)
            #     print("conversation", conversation)
            #
            # await api.gaia.create_conversation(initiator_persona.guid, handler)

        if len(Datastore.meta_affordances.affordances) == 0:
            await API.simulation.reload_affordances([], None)
            await asyncio.sleep(1)
            continue

<<<<<<< HEAD
        if len(Datastore.locations.locations) == 0:
            await API.simulation.reload_locations(None)
            await asyncio.sleep(1)
            continue

        await asyncio.sleep(5)
=======
        await asyncio.sleep(1)
>>>>>>> 338ebc01

async def command_interface():
    loop = asyncio.get_event_loop()
    while True:
        user_input = await loop.run_in_executor(None, input)
        if user_input.startswith('observe'):
            args = user_input.split(' ')
            if len(args) < 2:
                print("Please specify a persona to observe.")
                continue
            if args[1] not in Datastore.personas:
                print(f"Persona {args[1]} not found.")
                continue

            persona = Datastore.personas[args[1]]
            updates = Datastore.status_updates[Datastore.status_updates.last_status_update()]
            self_update = [u for u in updates if u.guid == persona.guid][0]

            await API.gaia.create_observations(self_update, updates)
        elif user_input.startswith('recall'):
            context = user_input.replace('recall ', '')
            memories = Datastore.memory_vectors.memory_vectors.load_memory_variables({'context': context})
            print("RECALL:", memories)

        elif user_input.startswith('react'):
            args = user_input.split(' ')
            if len(args) < 2:
                print("Please specify a persona to react.")
                continue
            reactor_guid = args[1]
            if reactor_guid not in Datastore.personas.personas:
                print(f"Persona {args[1]} not found.")
                continue
            last_ts, last_observations = Datastore.observation_memory.last_observations(reactor_guid)
            last_ts, last_update = Datastore.status_updates.last_update_for_persona(reactor_guid)
            reactions = await API.gaia.create_reactions(last_update, last_observations)
            print("REACTIONS:", reactions)

        else:
            print(f'Command not found: {user_input}')



app.router.add_static('/static', 'static')
app.router.add_get('/', index)

if __name__ == '__main__':
    loop = asyncio.get_event_loop()
    loop.create_task(internal_tick())
    loop.create_task(command_interface())
    web.run_app(app, loop=loop)<|MERGE_RESOLUTION|>--- conflicted
+++ resolved
@@ -173,16 +173,13 @@
             await asyncio.sleep(1)
             continue
 
-<<<<<<< HEAD
         if len(Datastore.locations.locations) == 0:
             await API.simulation.reload_locations(None)
             await asyncio.sleep(1)
             continue
 
-        await asyncio.sleep(5)
-=======
         await asyncio.sleep(1)
->>>>>>> 338ebc01
+
 
 async def command_interface():
     loop = asyncio.get_event_loop()
